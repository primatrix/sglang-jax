import argparse
import glob
import os
import shutil
import signal
import subprocess
import sys
import threading
import time
from dataclasses import dataclass
from typing import Callable, List, Optional

from sgl_jax.srt.utils import kill_process_tree


@dataclass
class TestFile:
    name: str
    estimated_time: float = 60  # in minitues
    test_methods: Optional[List[str]] = (
        None  # Optional: specific test methods to run (e.g., ["TestClass.test_method"])
    )


def run_with_timeout(
    func: Callable,
    args: tuple = (),
    kwargs: Optional[dict] = None,
    timeout: float = None,
):
    """Run a function with timeout."""
    ret_value = []

    def _target_func():
        ret_value.append(func(*args, **(kwargs or {})))

    t = threading.Thread(target=_target_func)
    t.start()
    t.join(timeout=timeout)
    if t.is_alive():
        raise TimeoutError()

    if not ret_value:
        raise RuntimeError()

    return ret_value[0]


def cleanup_model_cache():
    shm_dir = "/dev/shm"
    if os.path.exists(shm_dir):
        for item in os.listdir(shm_dir):
            if item.startswith("model"):
                model_path = os.path.join(shm_dir, item)
                if os.path.isdir(model_path):
                    try:
                        print(f"\nCleaning up model cache at {model_path}...", flush=True)
                        shutil.rmtree(model_path)
                        print(f"Model cache cleaned successfully.\n", flush=True)
                    except Exception as e:
                        print(f"Failed to clean model cache: {e}\n", flush=True)


def run_unittest_files(files: List[TestFile], timeout_per_file: float):
    tic = time.perf_counter()
    success = True

    for i, file in enumerate(files):
        filename, estimated_time = file.name, file.estimated_time
        process = None

        def run_one_file(filename):
            nonlocal process

            filename = os.path.join(os.getcwd(), filename)
            tic = time.perf_counter()

            # Check if specific test methods are specified
            if file.test_methods:
                # Run specific test methods using unittest module syntax
                # Convert file path to module path (e.g., test/srt/test_file.py -> test.srt.test_file)
                module_path = (
                    filename.replace(os.getcwd() + "/", "").replace(".py", "").replace("/", ".")
                )

                print(
                    f".\n.\nBegin ({i}/{len(files) - 1}):\nRunning specific test methods from {filename}\n",
                    flush=True,
                )

                # Run each test method sequentially
                for method in file.test_methods:
                    test_path = f"{module_path}.{method}"
                    print(f"Running: python3 -m unittest {test_path}\n", flush=True)

                    process = subprocess.Popen(
                        ["uv", "run", "python3", "-m", "unittest", test_path],
                        stdout=sys.stdout,
                        stderr=sys.stderr,
                        env=os.environ,
                    )
                    process.wait()

                    # If any test fails, return immediately
                    if process.returncode != 0:
                        print(
                            f"Test {test_path} failed with return code {process.returncode}\n",
                            flush=True,
                        )
                        cleanup_model_cache()
                        return process.returncode
            else:
                # Run entire file (existing behavior)
                print(
                    f".\n.\nBegin ({i}/{len(files) - 1}):\npython3 {filename}\n.\n.\n",
                    flush=True,
                )

                process = subprocess.Popen(
                    ["uv", "run", "python3", filename],
                    stdout=sys.stdout,
                    stderr=sys.stderr,
                    env=os.environ,
                )
                process.wait()

            elapsed = time.perf_counter() - tic
            print(
                f".\n.\nEnd ({i}/{len(files) - 1}):\n{filename=}, {elapsed=:.0f}, {estimated_time=}\n.\n.\n",
                flush=True,
            )

            cleanup_model_cache()

            return process.returncode

        try:
            ret_code = run_with_timeout(run_one_file, args=(filename,), timeout=timeout_per_file)
            assert ret_code == 0, f"expected return code 0, but {filename} returned {ret_code}"
        except TimeoutError:
            kill_process_tree(process.pid)
            time.sleep(5)
            print(
                f"\nTimeout after {timeout_per_file} seconds when running {filename}\n",
                flush=True,
            )
            success = False
            break

    if success:
        print(f"Success. Time elapsed: {time.perf_counter() - tic:.2f}s", flush=True)
    else:
        print(f"Fail. Time elapsed: {time.perf_counter() - tic:.2f}s", flush=True)

    return 0 if success else -1


suites = {
    "nightly": [],
    "sglang_dependency_test": [],
    "kernel-performance-test-tpu-v6e-1": [
        TestFile("benchmark/kernels/flash_attention/bench_flashattention.py", 5),
        TestFile("benchmark/kernels/megablox_gmm/bench_megablox_gmm.py", 2),
        TestFile("benchmark/kernels/update_kv_cache/bench_update_kv_cache.py", 3),
    ],
<<<<<<< HEAD
    "accuracy-test-tpu-v6e-1": [
        TestFile("test/srt/test_eval_accuracy_large.py", 5, ["TestEvalAccuracyLarge.test_mmlu"]),
    ],
    "accuracy-test-tpu-v6e-4": [
        TestFile(
            "test/srt/test_moe_eval_accuracy_large.py", 40, ["TestMoEEvalAccuracyLarge.test_mmlu"]
        ),
    ],
    "performance-test-tpu-v6e-1": [
        TestFile(
            "test/srt/test_bench_serving.py",
            7,
            [
                "TestBenchServing.test_ttft_default",
                "TestBenchServing.test_itl_default",
                "TestBenchServing.test_input_throughput_default",
                "TestBenchServing.test_output_throughput_default",
            ],
        )
    ],
    "performance-test-tpu-v6e-4": [
        TestFile(
            "test/srt/test_bench_serving.py",
            13,
            [
                "TestBenchServing.test_ttft_default_tp_4",
                "TestBenchServing.test_itl_default_tp_4",
                "TestBenchServing.test_input_throughput_default_tp_4",
                "TestBenchServing.test_output_throughput_default_tp_4",
            ],
        ),
        TestFile(
            "test/srt/test_bench_serving.py",
            35,
            [
                "TestBenchServing.test_moe_ttft_default",
                "TestBenchServing.test_moe_itl_default",
                "TestBenchServing.test_moe_input_throughput_default",
                "TestBenchServing.test_moe_output_throughput_default",
            ],
        ),
=======
    "e2e-test-tpu-v6e-1": [
        # openai_server e2e test
        TestFile("test/srt/openai_server/basic/test_protocol.py", 0.1),
        TestFile("test/srt/openai_server/basic/test_serving_chat.py", 0.1),
        TestFile("test/srt/openai_server/basic/test_serving_completions.py", 0.1),
        TestFile("test/srt/openai_server/basic/test_openai_server.py", 1),
        TestFile("test/srt/test_srt_engine.py", 1),
    ],
    "e2e-test-tpu-v6e-4": [
        TestFile("test/srt/openai_server/basic/test_tool_calls.py", 3),
        TestFile("test/srt/test_features.py", 3),
        TestFile("test/srt/test_chunked_prefill_size.py", 5),
        # TestFile("test/srt/test_sliding_window_attention.py", 30), # add after gpt-oss supported
>>>>>>> 668960ee
    ],
}


def auto_partition(files, rank, size):
    """
    Partition files into size sublists with approximately equal sums of estimated times
    using stable sorting, and return the partition for the specified rank.

    Args:
        files (list): List of file objects with estimated_time attribute
        rank (int): Index of the partition to return (0 to size-1)
        size (int): Number of partitions

    Returns:
        list: List of file objects in the specified rank's partition
    """
    weights = [f.estimated_time for f in files]

    if not weights or size <= 0 or size > len(weights):
        return []

    # Create list of (weight, original_index) tuples
    # Using negative index as secondary key to maintain original order for equal weights
    indexed_weights = [(w, -i) for i, w in enumerate(weights)]
    # Stable sort in descending order by weight
    # If weights are equal, larger (negative) index comes first (i.e., earlier original position)
    indexed_weights = sorted(indexed_weights, reverse=True)

    # Extract original indices (negate back to positive)
    indexed_weights = [(w, -i) for w, i in indexed_weights]

    # Initialize partitions and their sums
    partitions = [[] for _ in range(size)]
    sums = [0.0] * size

    # Greedy approach: assign each weight to partition with smallest current sum
    for weight, idx in indexed_weights:
        # Find partition with minimum sum
        min_sum_idx = sums.index(min(sums))
        partitions[min_sum_idx].append(idx)
        sums[min_sum_idx] += weight

    # Return the files corresponding to the indices in the specified rank's partition
    indices = partitions[rank]
    return [files[i] for i in indices]


if __name__ == "__main__":
    arg_parser = argparse.ArgumentParser()
    arg_parser.add_argument(
        "--timeout-per-file",
        type=int,
        default=1800,
        help="The time limit for running one file in seconds.",
    )
    arg_parser.add_argument(
        "--suite",
        type=str,
        default=list(suites.keys())[0],
        choices=list(suites.keys()) + ["all"],
        help="The suite to run",
    )
    arg_parser.add_argument(
        "--range-begin",
        type=int,
        default=0,
        help="The begin index of the range of the files to run.",
    )
    arg_parser.add_argument(
        "--range-end",
        type=int,
        default=None,
        help="The end index of the range of the files to run.",
    )
    arg_parser.add_argument(
        "--auto-partition-id",
        type=int,
        help="Use auto load balancing. The part id.",
    )
    arg_parser.add_argument(
        "--auto-partition-size",
        type=int,
        help="Use auto load balancing. The number of parts.",
    )
    args = arg_parser.parse_args()
    print(f"{args=}")

    if args.suite == "all":
        files = glob.glob("**/test_*.py", recursive=True)
    else:
        files = suites[args.suite]

    if args.auto_partition_size:
        files = auto_partition(files, args.auto_partition_id, args.auto_partition_size)
    else:
        files = files[args.range_begin : args.range_end]

    print("The running tests are ", [f.name for f in files])

    exit_code = run_unittest_files(files, args.timeout_per_file)
    exit(exit_code)<|MERGE_RESOLUTION|>--- conflicted
+++ resolved
@@ -163,7 +163,6 @@
         TestFile("benchmark/kernels/megablox_gmm/bench_megablox_gmm.py", 2),
         TestFile("benchmark/kernels/update_kv_cache/bench_update_kv_cache.py", 3),
     ],
-<<<<<<< HEAD
     "accuracy-test-tpu-v6e-1": [
         TestFile("test/srt/test_eval_accuracy_large.py", 5, ["TestEvalAccuracyLarge.test_mmlu"]),
     ],
@@ -205,21 +204,6 @@
                 "TestBenchServing.test_moe_output_throughput_default",
             ],
         ),
-=======
-    "e2e-test-tpu-v6e-1": [
-        # openai_server e2e test
-        TestFile("test/srt/openai_server/basic/test_protocol.py", 0.1),
-        TestFile("test/srt/openai_server/basic/test_serving_chat.py", 0.1),
-        TestFile("test/srt/openai_server/basic/test_serving_completions.py", 0.1),
-        TestFile("test/srt/openai_server/basic/test_openai_server.py", 1),
-        TestFile("test/srt/test_srt_engine.py", 1),
-    ],
-    "e2e-test-tpu-v6e-4": [
-        TestFile("test/srt/openai_server/basic/test_tool_calls.py", 3),
-        TestFile("test/srt/test_features.py", 3),
-        TestFile("test/srt/test_chunked_prefill_size.py", 5),
-        # TestFile("test/srt/test_sliding_window_attention.py", 30), # add after gpt-oss supported
->>>>>>> 668960ee
     ],
 }
 
